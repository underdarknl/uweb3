--- conflicted
+++ resolved
@@ -170,12 +170,8 @@
   def __init__(self, page_class, routes, executing_path=None, config='config'):
     self.executing_path = executing_path or os.path.dirname(__file__)
     self.config = SettingsManager(filename=config, path=self.executing_path)
-<<<<<<< HEAD
     self._accesslogger = None
     self._errorlogger = None
-=======
-    self.logger = self.setup_logger()
->>>>>>> 20df7042
     self.initial_pagemaker = page_class
     self.registry = Registry()
     self.registry.logger = logging.getLogger('root')
@@ -363,11 +359,7 @@
       print(error)
       server.shutdown()
 
-<<<<<<< HEAD
   def _configure_setup(self):
-=======
-   def _configure_setup(self):
->>>>>>> 20df7042
     """Sets up a default configuration for the uWeb3 server even when no config is provided.
 
     Returns:
@@ -382,16 +374,11 @@
     port = 8001
     hotreload = False
     interval = None
-<<<<<<< HEAD
-    devconfig = None
-=======
->>>>>>> 20df7042
     ignored_extensions = []
     ignored_directories = ['__pycache__',
                            self.initial_pagemaker.PUBLIC_DIR,
                            self.initial_pagemaker.TEMPLATE_DIR]
 
-<<<<<<< HEAD
 
     if self.config.options.get('development', False):
       devconfig = self.config.options['development']
@@ -423,19 +410,6 @@
     except Exception as error:
       print(error)
       server.shutdown()
-=======
-    if self.config.options.get('development', False):
-      host = self.config.options['development'].get('host', host)
-      port = self.config.options['development'].get('port', port)
-      hotreload = self.config.options['development'].get('reload', False) in ('True', 'true')
-      interval = int(self.config.options['development'].get('checkinterval', 0))
-      if 'ignored_extensions' in self.config.options['development']:
-        ignored_extensions = self.config.options['development'].get('ignored_extensions', '').split(',')
-      if 'ignored_directories' in self.config.options['development']:
-        ignored_directories += self.config.options['development'].get('ignored_directories', '').split(',')
-
-    return host, port, hotreload, interval, ignored_extensions, ignored_directories
->>>>>>> 20df7042
 
   def setup_routing(self):
     if isinstance(self.initial_pagemaker, list):

--- conflicted
+++ resolved
@@ -14,12 +14,7 @@
 import time
 from importlib import reload
 from wsgiref.simple_server import make_server
-<<<<<<< HEAD
-import datetime
 from typing import Optional, Tuple, Generator, Pattern, Callable, Any
-=======
-
->>>>>>> 65d50432
 # Package modules
 from . import pagemaker, request
 
@@ -242,7 +237,6 @@
       # When we catch this error this means there is no method for the route in the currently selected pagemaker.
       # If this happens we default to the initial pagemaker because we don't know what the target pagemaker should be.
       # Then we set an internalservererror and move on
-<<<<<<< HEAD
       page_maker = self.inital_pagemaker
     return method, args, page_maker
 
@@ -250,9 +244,6 @@
     # TODO: More fitting method name?
     response = None
 
-=======
-      page_maker = self.initial_pagemaker
->>>>>>> 65d50432
     try:
       # instantiate the pagemaker for this request
       pagemaker_instance = page_maker(req,
@@ -308,32 +299,7 @@
     if not response.text:
       response.text = ''
 
-<<<<<<< HEAD
     return req, response
-
-  def setup_logger(self):
-    logger = logging.getLogger('uweb3_logger')
-    logger.setLevel(logging.INFO)
-    fh = logging.FileHandler(os.path.join(self.executing_path, 'access_logging.log'))
-    fh.setLevel(logging.INFO)
-    logger.addHandler(fh)
-    return logger
-
-  def _logging(self, req: request.Request, response: Response):
-    """Logs incoming requests to a logfile.
-    This is enabled by default, even if its missing in the config file.
-    """
-    if (self.config.options.get('development', None) and
-        self.config.options['development'].get('access_logging', True) == 'False'):
-      return
-
-=======
-    self._logrequest(req, response)
-    start_response(response.status, response.headerlist)
-    try:
-      yield response.text.encode(response.charset)
-    except AttributeError:
-      yield response.text
 
   @property
   def logger(self):
@@ -365,7 +331,6 @@
 
   def logrequest(self, req, response):
     """Logs incoming requests to the logfile."""
->>>>>>> 65d50432
     host = req.env['HTTP_HOST'].split(':')[0]
     date = datetime.datetime.now().strftime('%d/%m/%Y %H:%M:%S')
     method = req.method
@@ -378,9 +343,7 @@
     data = response.log
     return self.logger.info(f"""{host} - - [{date}] \"{method} {path} {get} {status} {protocol} {data}\"""")
 
-<<<<<<< HEAD
-  def get_response(self, page_maker: PageMaker, method: str, args: Any):
-=======
+
   def logerror(self, req, page_maker, pythonmethod, args):
     """Logs errors and exceptions to the logfile."""
     host = req.env['HTTP_HOST'].split(':')[0]
@@ -391,8 +354,7 @@
     args = [str(arg) for arg in args]
     return self.errorlogger.exception(f"""{host} - - [{date}] \"{method} {path} {protocol} {page_maker}.{pythonmethod}({args})\"""")
 
-  def get_response(self, req, page_maker, method, args):
->>>>>>> 65d50432
+  def get_response(self, page_maker: PageMaker, method: str, args: Any):
     try:
       if method != 'Static':
         # We're specifically calling _PostInit here as promised in documentation.

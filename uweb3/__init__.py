#!/usr/bin/python3
# -*- coding: utf-8 -*-
"""µWeb3 Framework"""

__version__ = "3.0.7"

# Standard modules
import configparser
import datetime
import importlib
import logging
import os
import re
import sys
import time
from importlib import reload
from wsgiref.simple_server import make_server

# Package modules
from . import pagemaker, request
from .libs.safestring import Basesafestring, HTMLsafestring, JsonEncoder, JSONsafestring
from .model import SettingsManager
from .pagemaker import (
    DebuggingPageMaker,
    LoginMixin,
    PageMaker,
    SparseAsyncPages,
    WebsocketPageMaker,
    decorators,
)

# Package classes
from .response import Redirect, Response


class Error(Exception):
    """Superclass used for inheritance and external exception handling."""


class ImmediateResponse(Exception):
    """Used to trigger an immediate response, foregoing the regular returns."""


class HTTPException(Error):
    """SuperClass for HTTP exceptions."""


class HTTPRequestException(HTTPException):
    """Exception for http request errors."""


class NoRouteError(Error):
    """The server does not know how to route this request"""


class Router:
    def __init__(self, page_class):
        self.pagemakers = page_class.LoadModules()
        self.pagemakers.append(page_class)

    def router(self, routes):
        """Returns the first request handler that matches the request URL.

        The `routes` argument is an iterable of 2-tuples, each of which contain a
        pattern (regex) and the name of the handler to use for matching requests.

        Before returning the closure, all regexp are compiled, and handler methods
        are retrieved from the provided `page_class`.

        Arguments:
          @ routes: iterable of 2-tuples.
            Each tuple is a pair of `pattern` and `handler`, both are strings.

        Returns:
          request_router: Configured closure that processes urls.
        """
        req_routes = []
        # Variable used to store websocket pagemakers,
        # these pagemakers are only created at startup but can have multiple routes.
        # To prevent creating the same instance for each route we store them in a dict
        websocket_pagemaker = {}
        for pattern, *details in routes:
            page_maker = None
            for pm in self.pagemakers:
                # Check if the page_maker has the method/handler we are looking for
                if hasattr(pm, details[0]):
                    page_maker = pm
                    break
            if callable(pattern):
                # Check if the page_maker is already in the dict, if not instantiate
                # if so just use that one. This prevents creating multiple instances for one route.
                if not websocket_pagemaker.get(page_maker.__name__):
                    websocket_pagemaker[page_maker.__name__] = page_maker()
                pattern(getattr(websocket_pagemaker[page_maker.__name__], details[0]))
                continue
            if not page_maker:
                raise NoRouteError(
                    f"µWeb3 could not find a route handler called '{details[0]}' in any of the PageMakers, your application will not start."
                )
            req_routes.append(
                (
                    re.compile(pattern + "$", re.UNICODE),
                    details[0],  # handler,
                    details[1].upper() if len(details) > 1 else "ALL",  # request types
                    details[2].lower() if len(details) > 2 else "*",  # host
                    page_maker,  # pagemaker class
                )
            )

        def request_router(url, method, host):
            """Returns the appropriate handler and arguments for the given `url`.

            The`url` is matched against the compiled patterns in the `req_routes`
            provided by the outer scope. Upon finding a pattern that matches, the
            match groups from the regex and the unbound handler method are returned.

            N.B. The rules are such that the first matching route will be used. There
            is no further concept of specificity. Routes should be written with this in
            mind.

            Arguments:
              @ url: str
                The URL requested by the client.
              @ method: str
                The http method requested by the client.
              @ host: str
                The http host header value requested by the client.

            Raises:
              NoRouteError: None of the patterns match the requested `url`.

            Returns:
              2-tuple: handler method (unbound), and tuple of pattern matches.
            """

            for pattern, handler, routemethod, hostpattern, page_maker in req_routes:
                if routemethod != "ALL":
                    # clearly not the route we where looking for
                    if isinstance(routemethod, tuple) and method not in routemethod:
                        continue
                    if method != routemethod:
                        continue

                hostmatch = None
                if hostpattern != "*":
                    # see if we can match this host and extact any info from it.
                    hostmatch = re.compile(f"^{host}$").match(hostpattern)
                    if not hostmatch:
                        # clearly not the host we where looking for
                        continue
                    hostmatch = hostmatch.groups()
                match = pattern.match(url)
                if match:
                    # strip out optional groups, as they return '', which would override
                    # the handlers default argument values later on in the page_maker
                    groups = (group for group in match.groups() if group)
                    return handler, groups, hostmatch, page_maker
            raise NoRouteError(url + " cannot be handled")

        return request_router


class uWeb:
    """Returns a configured closure for handling page requests.

    This closure is configured with a precomputed set of routes and handlers using
    the Router function. After this, incoming requests are processed and delegated
    to the correct PageMaker handler.

    The url in the received `req` object is taken and matches against the
    `router`` (refer to Router() for more documentation on this).


    Takes:
      @ page_class: PageMaker
        Class that holds request handling methods as defined in the `routes`
      @ router: request router
        The result of the Router() function.
      @ config: dict
        Configuration for the PageMaker. Typically contains entries for database
        connections, default search paths etc.

    Returns:
      RequestHandler: Configured closure that is ready to process requests.
    """
<<<<<<< HEAD
    req_routes = []
    # Variable used to store websocket pagemakers,
    # these pagemakers are only created at startup but can have multiple routes.
    # To prevent creating the same instance for each route we store them in a dict
    websocket_pagemaker = {}
    for pattern, *details in routes:
      handler = None
      page_maker = None
      for pm in self.pagemakers:
        # Check if the page_maker has the method/handler we are looking for
        if isinstance(details[0], tuple):
          handler = details[0][1]
          page_maker = details[0][0]
          break

        if hasattr(pm, details[0]):
          page_maker = pm
          handler = details[0]
          break
      if callable(pattern):
        # Check if the page_maker is already in the dict, if not instantiate
        # if so just use that one. This prevents creating multiple instances for one route.
        if not websocket_pagemaker.get(page_maker.__name__):
          websocket_pagemaker[page_maker.__name__] = page_maker()
        pattern(getattr(websocket_pagemaker[page_maker.__name__], details[0]))
        continue
      if not page_maker:
        raise NoRouteError(f"µWeb3 could not find a route handler called '{details[0]}' in any of the PageMakers, your application will not start.")
      req_routes.append((re.compile(pattern + '$', re.UNICODE),
                        handler, #handler,
                        details[1].upper() if len(details) > 1 else 'ALL', #request types
                        details[2].lower() if len(details) > 2 else '*', #host
                        page_maker #pagemaker class
                        ))

    def request_router(url, method, host):
      """Returns the appropriate handler and arguments for the given `url`.

      The`url` is matched against the compiled patterns in the `req_routes`
      provided by the outer scope. Upon finding a pattern that matches, the
      match groups from the regex and the unbound handler method are returned.

      N.B. The rules are such that the first matching route will be used. There
      is no further concept of specificity. Routes should be written with this in
      mind.

      Arguments:
        @ url: str
          The URL requested by the client.
        @ method: str
          The http method requested by the client.
        @ host: str
          The http host header value requested by the client.

      Raises:
        NoRouteError: None of the patterns match the requested `url`.

      Returns:
        2-tuple: handler method (unbound), and tuple of pattern matches.
      """

      for pattern, handler, routemethod, hostpattern, page_maker in req_routes:
        if routemethod != 'ALL':
          # clearly not the route we where looking for
          if isinstance(routemethod, tuple) and method not in routemethod:
            continue
          if method != routemethod:
            continue

        hostmatch = None
        if hostpattern != '*':
          # see if we can match this host and extact any info from it.
          hostmatch = re.compile(f"^{host}$").match(hostpattern)
          if not hostmatch:
            # clearly not the host we where looking for
            continue
          hostmatch = hostmatch.groups()
        match = pattern.match(url)
        if match:
          # strip out optional groups, as they return '', which would override
          # the handlers default argument values later on in the page_maker
          groups = (group for group in match.groups() if group)
          return handler, groups, hostmatch, page_maker
      raise NoRouteError(url +' cannot be handled')
    return request_router

=======
>>>>>>> 96210ecd

    def __init__(self, page_class, routes, executing_path=None, config="config"):
        self.executing_path = executing_path or os.path.dirname(__file__)
        self.config = SettingsManager(filename=config, path=self.executing_path)
        self._accesslogger = None
        self._errorlogger = None
        self.initial_pagemaker = page_class
        self.router = Router(page_class).router(routes)
        self.setup_routing()
        self.encoders = {
            "text/html": lambda x: HTMLsafestring(x, unsafe=True),
            "text/plain": str,
            "text/csv": str,
            "application/json": lambda x: JSONsafestring(x, unsafe=True),
            "application/xml": lambda x: HTMLsafestring(x, unsafe=True),
            "default": bytes,
        }

        accesslogging = (
            self.config.options.get("log", {}).get("access_logging", True) != "False"
        )
        self._logrequest = self.logrequest if accesslogging else lambda *args: None
        # log exceptions even when development is present, but error_logging was not disabled specifically
        errorlogging = (
            self.config.options.get("log", {"error_logging": "False"}).get(
                "error_logging", "True"
            )
            == "True"
        )
        self._logerror = self.logerror if errorlogging else lambda *args: None

    def __call__(self, env, start_response):
        """WSGI request handler.
        Accepts the WSGI `environment` dictionary and a function to start the
        response and returns a response iterator.
        """
        req = request.Request(env, self.logger, self.errorlogger)
        req.env["REAL_REMOTE_ADDR"] = request.return_real_remote_addr(req.env)
        response = None
        method = "_NotFound"
        args = None
        try:
            method, args, hostargs, page_maker = self.router(
                req.path, req.env["REQUEST_METHOD"], req.env["host"]
            )
        except NoRouteError:
            # When we catch this error this means there is no method for the route in the currently selected pagemaker.
            # If this happens we default to the initial pagemaker because we don't know what the target pagemaker should be.
            # Then we set an internalservererror and move on
            page_maker = self.initial_pagemaker
        try:
            # instantiate the pagemaker for this request
            pagemaker_instance = page_maker(
                req, config=self.config, executing_path=self.executing_path
            )
            # specifically call _PreRequest as promised in documentation
            if hasattr(pagemaker_instance, "_PreRequest"):
                try:
                    # we handle the preRequest seperately because otherwise we cannot show debugging info
                    pagemaker_instance = (
                        pagemaker_instance._PreRequest() or pagemaker_instance
                    )
                except Exception:
                    # lets use the intended pagemaker, but skip prerequest as it crashes, this enabled rich debugging info if enabled.
                    response = pagemaker_instance.InternalServerError(*sys.exc_info())
            if not response:
                response = self.get_response(req, pagemaker_instance, method, args)
        except Exception:
            # something broke in our pagemaker_instance, lets fall back to the most basic pagemaker for error output
            if hasattr(pagemaker_instance, "_ConnectionRollback"):
                try:
                    pagemaker_instance._ConnectionRollback()
                except Exception:
                    pass
            pagemaker_instance = PageMaker(
                req, config=self.config, executing_path=self.executing_path
            )
            response = pagemaker_instance.InternalServerError(*sys.exc_info())

        static = method == "Static"

        if not static:
            if not isinstance(response, Response):
                req.response.text = response
                response = req.response

            if req.noparse:
                response.content_type = "application/json"

            if not isinstance(response.text, Basesafestring):
                # make sure we always output Safe Strings for our known content-types
                clean_content_type = response.clean_content_type()
                encoder = self.encoders.get(
                    clean_content_type,
                    self.encoders["application/xml"]
                    if str(clean_content_type).endswith("xml")
                    else self.encoders["default"],
                )
                response.text = encoder(response.text)

        # CSP might be unneeded for some static content,
        # https://github.com/w3c/webappsec/issues/520
        if hasattr(pagemaker_instance, "_CSPheaders"):
            pagemaker_instance._CSPheaders()

        # provide users with a PostRequest method to overide too
        if not static and hasattr(pagemaker_instance, "_PostRequest"):
            response = pagemaker_instance._PostRequest(response) or response
        pagemaker_instance.CloseRequestConnections()

        # we should at least send out something to make sure we are wsgi compliant.
        if not response.text:
            response.text = ""

        self._logrequest(req, response)
        start_response(response.status, response.headerlist)
        try:
            yield response.text.encode(response.charset)
        except AttributeError:
            yield response.text

    @property
    def logger(self):
        if not self._accesslogger:
            logger = logging.getLogger("uweb3_logger")
            logger.setLevel(logging.INFO)
            logpath = os.path.join(
                self.executing_path,
                self.config.options.get("log", {}).get("acces_log", "access_log.log"),
            )
            delay = (
                self.config.options.get("log", {}).get("acces_log_delay", False)
                != False
            )
            encoding = self.config.options.get("log", {}).get(
                "acces_log_encoding", None
            )
            fh = logging.FileHandler(logpath, encoding=encoding, delay=delay)
            fh.setLevel(logging.INFO)
            logger.addHandler(fh)
            self._accesslogger = logger
        return self._accesslogger

    @property
    def errorlogger(self):
        if not self._errorlogger:
            logger = logging.getLogger("uweb3_exception_logger")
            logger.setLevel(logging.ERROR)
            logpath = os.path.join(
                self.executing_path,
                self.config.options.get("log", {}).get(
                    "exception_log", "uweb3_exceptions.log"
                ),
            )
            delay = (
                self.config.options.get("log", {}).get("exception_log_delay", False)
                != False
            )
            encoding = self.config.options.get("log", {}).get(
                "exception_log_encoding", None
            )
            fh = logging.FileHandler(logpath, encoding=encoding, delay=delay)
            fh.setLevel(logging.INFO)
            logger.addHandler(fh)
            self._errorlogger = logger
        return self._errorlogger

    def logrequest(self, req, response):
        """Logs incoming requests to the logfile."""
        host = req.env["HTTP_HOST"].split(":")[0]
        date = datetime.datetime.now().strftime("%d/%m/%Y %H:%M:%S")
        method = req.method
        path = req.path
        get = req.vars["get"]
        status = response.httpcode
        protocol = req.env.get("SERVER_PROTOCOL")
        if not response.log:
            return self.logger.info(
                f"""{host} - - [{date}] \"{method} {path} {get} {status} {protocol}\""""
            )
        data = response.log
        return self.logger.info(
            f"""{host} - - [{date}] \"{method} {path} {get} {status} {protocol} {data}\""""
        )

    def logerror(self, req, page_maker, pythonmethod, args):
        """Logs errors and exceptions to the logfile."""
        host = req.env["HTTP_HOST"].split(":")[0]
        date = datetime.datetime.now().strftime("%d/%m/%Y %H:%M:%S")
        method = req.method
        path = req.path
        protocol = req.env.get("SERVER_PROTOCOL")
        args = [str(arg) for arg in args]
        return self.errorlogger.exception(
            f"""{host} - - [{date}] \"{method} {path} {protocol} {page_maker}.{pythonmethod}({args})\""""
        )

    def get_response(self, req, page_maker, method, args):
        try:
            if method != "Static":
                # We're specifically calling _PostInit here as promised in documentation.
                # pylint: disable=W0212
                page_maker._PostInit()
            elif hasattr(page_maker, "_StaticPostInit"):
                # We're specifically calling _StaticPostInit here as promised in documentation, seperate from the regular PostInit to keep things fast for static pages
                page_maker._StaticPostInit()

            # pylint: enable=W0212
            return getattr(page_maker, method)(*args)
        except pagemaker.ReloadModules as message:
            reload_message = reload(sys.modules[self.initial_pagemaker.__module__])
            return Response(content="%s\n%s" % (message, reload_message))
        except ImmediateResponse as err:
            return err[0]
        except Exception:
            self._logerror(req, page_maker, method, args)
            return page_maker.InternalServerError(*sys.exc_info())

    def serve(self):
        """Sets up and starts WSGI development server for the current app."""
        host = "localhost"
        port = 8001
        hotreload = False
        interval = None

        if self.config.options.get("development", False):
            devconfig = self.config.options["development"]
            host = devconfig.get("host", host)
            port = devconfig.get("port", port)
            hotreload = devconfig.get("reload", False) in ("True", "true")

        server = make_server(host, int(port), self)
        print(
            f"Running µWeb3 server on http://{server.server_address[0]}:{server.server_address[1]}"
        )
        print(f"Root dir is: {self.executing_path}")
        if hotreload:
            ignored_directories = [
                "__pycache__",
                self.initial_pagemaker.PUBLIC_DIR,
                self.initial_pagemaker.TEMPLATE_DIR,
            ]
            ignored_extensions = []
            interval = int(devconfig.get("checkinterval", 0))
            if "ignored_extensions" in devconfig:
                ignored_extensions = devconfig.get("ignored_extensions", "").split(",")
            if "ignored_directories" in devconfig:
                ignored_directories += devconfig.get("ignored_directories", "").split(
                    ","
                )

            print(f"Hot reload is enabled for changes in: {self.executing_path}")
            HotReload(
                self.executing_path,
                interval=interval,
                ignored_extensions=ignored_extensions,
                ignored_directories=ignored_directories,
            )
        try:
<<<<<<< HEAD
          pagemaker_instance._ConnectionRollback()
        except:
          pass
      pagemaker_instance = PageMaker(req,
                            config=self.config,
                            executing_path=self.executing_path)
      response = pagemaker_instance.InternalServerError(*sys.exc_info())

    static = (method == 'Static')

    if not static:
      if not isinstance(response, Response):
        req.response.text = response
        response = req.response

      if req.noparse:
        response.content_type = 'application/json'

      if not isinstance(response.text, Basesafestring):
        # make sure we always output Safe Strings for our known content-types
        clean_content_type = response.clean_content_type()
        encoder = self.encoders.get(clean_content_type, self.encoders['application/xml'] if str(clean_content_type).endswith('xml') else self.encoders['default'])
        response.text = encoder(response.text)

    # CSP might be unneeded for some static content,
    # https://github.com/w3c/webappsec/issues/520
    if hasattr(pagemaker_instance, '_CSPheaders'):
      pagemaker_instance._CSPheaders()

    # provide users with a PostRequest method to overide too
    if not static and hasattr(pagemaker_instance, '_PostRequest'):
      response = pagemaker_instance._PostRequest(response) or response
    pagemaker_instance.CloseRequestConnections()

    # we should at least send out something to make sure we are wsgi compliant.
    if not response.text:
      response.text = ''

    self._logrequest(req, response)
    start_response(response.status, response.headerlist)
    try:
      yield response.text.encode(response.charset)
    except AttributeError:
      yield response.text

  @property
  def logger(self):
    if not self._accesslogger:
      logger = logging.getLogger('uweb3_logger')
      logger.setLevel(logging.INFO)
      logpath = os.path.join(self.executing_path, self.config.options.get('log', {}).get('acces_log', 'access_log.log'))
      delay = self.config.options.get('log', {}).get('acces_log_delay', False) != False
      encoding = self.config.options.get('log', {}).get('acces_log_encoding', None)
      fh = logging.FileHandler(logpath, encoding=encoding, delay=delay)
      fh.setLevel(logging.INFO)
      logger.addHandler(fh)
      self._accesslogger = logger
    return self._accesslogger

  @property
  def errorlogger(self):
    if not self._errorlogger:
      logger = logging.getLogger('uweb3_exception_logger')
      logger.setLevel(logging.ERROR)
      logpath = os.path.join(self.executing_path, self.config.options.get('log', {}).get('exception_log', 'uweb3_exceptions.log'))
      delay = self.config.options.get('log', {}).get('exception_log_delay', False) != False
      encoding = self.config.options.get('log', {}).get('exception_log_encoding', None)
      fh = logging.FileHandler(logpath, encoding=encoding, delay=delay)
      fh.setLevel(logging.INFO)
      logger.addHandler(fh)
      self._errorlogger = logger
    return self._errorlogger

  def logrequest(self, req, response):
    """Logs incoming requests to the logfile."""
    host = req.env['HTTP_HOST'].split(':')[0]
    date = datetime.datetime.now().strftime('%d/%m/%Y %H:%M:%S')
    method = req.method
    path = req.path
    get = req.vars['get']
    status = response.httpcode
    protocol = req.env.get('SERVER_PROTOCOL')
    if not response.log:
      return self.logger.info(f"""{host} - - [{date}] \"{method} {path} {get} {status} {protocol}\"""")
    data = response.log
    return self.logger.info(f"""{host} - - [{date}] \"{method} {path} {get} {status} {protocol} {data}\"""")

  def logerror(self, req, page_maker, pythonmethod, args):
    """Logs errors and exceptions to the logfile."""
    host = req.env['HTTP_HOST'].split(':')[0]
    date = datetime.datetime.now().strftime('%d/%m/%Y %H:%M:%S')
    method = req.method
    path = req.path
    protocol = req.env.get('SERVER_PROTOCOL')
    args = [str(arg) for arg in args]
    return self.errorlogger.exception(f"""{host} - - [{date}] \"{method} {path} {protocol} {page_maker}.{pythonmethod}({args})\"""")

  def get_response(self, req, page_maker, method, args):
    try:
      if method != 'Static':
        # We're specifically calling _PostInit here as promised in documentation.
        # pylint: disable=W0212
        page_maker._PostInit()
      elif hasattr(page_maker, '_StaticPostInit'):
        # We're specifically calling _StaticPostInit here as promised in documentation, seperate from the regular PostInit to keep things fast for static pages
        page_maker._StaticPostInit()


      # pylint: enable=W0212
      if not isinstance(method, str):
        return method(page_maker, *args)

      return getattr(page_maker, method)(*args)
    except pagemaker.ReloadModules as message:
      reload_message = reload(sys.modules[self.initial_pagemaker.__module__])
      return Response(content='%s\n%s' % (message, reload_message))
    except ImmediateResponse as err:
      return err[0]
    except Exception:
      self._logerror(req, page_maker, method, args)
      return page_maker.InternalServerError(*sys.exc_info())

  def serve(self):
    """Sets up and starts WSGI development server for the current app."""
    host = 'localhost'
    port = 8001
    hotreload = False
    interval = None

    if self.config.options.get('development', False):
      devconfig = self.config.options['development']
      host = devconfig.get('host', host)
      port = devconfig.get('port', port)
      hotreload = devconfig.get('reload', False) in ('True', 'true')

    server = make_server(host, int(port), self)
    print(f'Running µWeb3 server on http://{server.server_address[0]}:{server.server_address[1]}')
    print(f'Root dir is: {self.executing_path}')
    if hotreload:
      ignored_directories = ['__pycache__',
                             self.initial_pagemaker.PUBLIC_DIR,
                             self.initial_pagemaker.TEMPLATE_DIR]
      ignored_extensions = []
      interval = int(devconfig.get('checkinterval', 0))
      if 'ignored_extensions' in devconfig:
        ignored_extensions = devconfig.get('ignored_extensions', '').split(',')
      if 'ignored_directories' in devconfig:
        ignored_directories += devconfig.get('ignored_directories', '').split(',')

      print(f'Hot reload is enabled for changes in: {self.executing_path}')
      HotReload(self.executing_path, interval=interval,
          ignored_extensions=ignored_extensions,
          ignored_directories=ignored_directories)
    try:
      server.serve_forever()
    except Exception as error:
      print(error)
      server.shutdown()

  def setup_routing(self):
    if isinstance(self.initial_pagemaker, list):
      routes = [route for route in self.initial_pagemaker[1:]]
      self.initial_pagemaker[0].AddRoutes(tuple(routes))
      self.initial_pagemaker = self.initial_pagemaker[0]

    default_route = "routes"
    automatic_detection = True
    if self.config.options.get('routing'):
      default_route = self.config.options['routing'].get('default_routing', default_route)
      automatic_detection = self.config.options['routing'].get('disable_automatic_route_detection', 'False') != 'True'

    if automatic_detection:
      self.initial_pagemaker.LoadModules(routes=default_route)
=======
            server.serve_forever()
        except Exception as error:
            print(error)
            server.shutdown()

    def setup_routing(self):
        if isinstance(self.initial_pagemaker, list):
            routes = [route for route in self.initial_pagemaker[1:]]
            self.initial_pagemaker[0].AddRoutes(tuple(routes))
            self.initial_pagemaker = self.initial_pagemaker[0]

        default_route = "routes"
        automatic_detection = True
        if self.config.options.get("routing"):
            default_route = self.config.options["routing"].get(
                "default_routing", default_route
            )
            automatic_detection = (
                self.config.options["routing"].get(
                    "disable_automatic_route_detection", "False"
                )
                != "True"
            )

        if automatic_detection:
            self.initial_pagemaker.LoadModules(routes=default_route)
>>>>>>> 96210ecd


class HotReload:
    """This class handles the thread which scans for file changes in the
    execution path and restarts the server if needed"""

    IGNOREDEXTENSIONS = [".pyc", ".ini", ".md", ".html", ".log", ".sql"]

    def __init__(
        self, path, interval=1, ignored_extensions=None, ignored_directories=None
    ):
        """Takes a path, an optional interval in seconds and an optional flag
        signaling a development environment which will set the path for new and
        changed file checking on the parent folder of the serving file."""
        import threading

        self.running = threading.Event()
        self.interval = interval
        self.path = os.path.dirname(path)
        self.ignoredextensions = self.IGNOREDEXTENSIONS + (ignored_extensions or [])
        self.ignoreddirectories = ignored_directories
        self.thread = threading.Thread(target=self.Run, daemon=True)
        self.thread.start()

    def Run(self):
        """Method runs forever and watches all files in the project folder."""
        self.watched_files = self.Files()
        self.mtimes = [(f, os.path.getmtime(f)) for f in self.watched_files]

        while True:
            time.sleep(self.interval)
            new = self.Files(self.watched_files)
            if new:
                print(
                    "{color}New file added or deleted\x1b[0m \nRestarting µWeb3".format(
                        color="\x1b[7;30;41m"
                    )
                )
                self.Restart()
            for f, mtime in self.mtimes:
                if os.path.getmtime(f) != mtime:
                    print(
                        "{color}Detected changes in {file}\x1b[0m \nRestarting µWeb3".format(
                            color="\x1b[7;30;41m", file=f
                        )
                    )
                    self.Restart()

    def Files(self, current=None):
        """Returns all files inside the working directory of µWeb3."""
        if not current:
            current = set()
        new = set()
        for dirpath, dirnames, filenames in os.walk(self.path):
            if any(
                list(map(lambda dirname: dirname in dirpath, self.ignoreddirectories))
            ):
                continue
            for file in filenames:
                fullname = os.path.join(dirpath, file)
                if fullname in current or fullname.endswith("~"):
                    continue
                ext = os.path.splitext(file)[1]
                if ext not in self.ignoredextensions:
                    new.add(fullname)
        return new

    def Restart(self):
        """Restart µWeb3 with all provided system arguments."""
        self.running.clear()
        os.execl(sys.executable, sys.executable, *sys.argv)<|MERGE_RESOLUTION|>--- conflicted
+++ resolved
@@ -7,7 +7,6 @@
 # Standard modules
 import configparser
 import datetime
-import importlib
 import logging
 import os
 import re
@@ -183,95 +182,6 @@
     Returns:
       RequestHandler: Configured closure that is ready to process requests.
     """
-<<<<<<< HEAD
-    req_routes = []
-    # Variable used to store websocket pagemakers,
-    # these pagemakers are only created at startup but can have multiple routes.
-    # To prevent creating the same instance for each route we store them in a dict
-    websocket_pagemaker = {}
-    for pattern, *details in routes:
-      handler = None
-      page_maker = None
-      for pm in self.pagemakers:
-        # Check if the page_maker has the method/handler we are looking for
-        if isinstance(details[0], tuple):
-          handler = details[0][1]
-          page_maker = details[0][0]
-          break
-
-        if hasattr(pm, details[0]):
-          page_maker = pm
-          handler = details[0]
-          break
-      if callable(pattern):
-        # Check if the page_maker is already in the dict, if not instantiate
-        # if so just use that one. This prevents creating multiple instances for one route.
-        if not websocket_pagemaker.get(page_maker.__name__):
-          websocket_pagemaker[page_maker.__name__] = page_maker()
-        pattern(getattr(websocket_pagemaker[page_maker.__name__], details[0]))
-        continue
-      if not page_maker:
-        raise NoRouteError(f"µWeb3 could not find a route handler called '{details[0]}' in any of the PageMakers, your application will not start.")
-      req_routes.append((re.compile(pattern + '$', re.UNICODE),
-                        handler, #handler,
-                        details[1].upper() if len(details) > 1 else 'ALL', #request types
-                        details[2].lower() if len(details) > 2 else '*', #host
-                        page_maker #pagemaker class
-                        ))
-
-    def request_router(url, method, host):
-      """Returns the appropriate handler and arguments for the given `url`.
-
-      The`url` is matched against the compiled patterns in the `req_routes`
-      provided by the outer scope. Upon finding a pattern that matches, the
-      match groups from the regex and the unbound handler method are returned.
-
-      N.B. The rules are such that the first matching route will be used. There
-      is no further concept of specificity. Routes should be written with this in
-      mind.
-
-      Arguments:
-        @ url: str
-          The URL requested by the client.
-        @ method: str
-          The http method requested by the client.
-        @ host: str
-          The http host header value requested by the client.
-
-      Raises:
-        NoRouteError: None of the patterns match the requested `url`.
-
-      Returns:
-        2-tuple: handler method (unbound), and tuple of pattern matches.
-      """
-
-      for pattern, handler, routemethod, hostpattern, page_maker in req_routes:
-        if routemethod != 'ALL':
-          # clearly not the route we where looking for
-          if isinstance(routemethod, tuple) and method not in routemethod:
-            continue
-          if method != routemethod:
-            continue
-
-        hostmatch = None
-        if hostpattern != '*':
-          # see if we can match this host and extact any info from it.
-          hostmatch = re.compile(f"^{host}$").match(hostpattern)
-          if not hostmatch:
-            # clearly not the host we where looking for
-            continue
-          hostmatch = hostmatch.groups()
-        match = pattern.match(url)
-        if match:
-          # strip out optional groups, as they return '', which would override
-          # the handlers default argument values later on in the page_maker
-          groups = (group for group in match.groups() if group)
-          return handler, groups, hostmatch, page_maker
-      raise NoRouteError(url +' cannot be handled')
-    return request_router
-
-=======
->>>>>>> 96210ecd
 
     def __init__(self, page_class, routes, executing_path=None, config="config"):
         self.executing_path = executing_path or os.path.dirname(__file__)
@@ -531,181 +441,6 @@
                 ignored_directories=ignored_directories,
             )
         try:
-<<<<<<< HEAD
-          pagemaker_instance._ConnectionRollback()
-        except:
-          pass
-      pagemaker_instance = PageMaker(req,
-                            config=self.config,
-                            executing_path=self.executing_path)
-      response = pagemaker_instance.InternalServerError(*sys.exc_info())
-
-    static = (method == 'Static')
-
-    if not static:
-      if not isinstance(response, Response):
-        req.response.text = response
-        response = req.response
-
-      if req.noparse:
-        response.content_type = 'application/json'
-
-      if not isinstance(response.text, Basesafestring):
-        # make sure we always output Safe Strings for our known content-types
-        clean_content_type = response.clean_content_type()
-        encoder = self.encoders.get(clean_content_type, self.encoders['application/xml'] if str(clean_content_type).endswith('xml') else self.encoders['default'])
-        response.text = encoder(response.text)
-
-    # CSP might be unneeded for some static content,
-    # https://github.com/w3c/webappsec/issues/520
-    if hasattr(pagemaker_instance, '_CSPheaders'):
-      pagemaker_instance._CSPheaders()
-
-    # provide users with a PostRequest method to overide too
-    if not static and hasattr(pagemaker_instance, '_PostRequest'):
-      response = pagemaker_instance._PostRequest(response) or response
-    pagemaker_instance.CloseRequestConnections()
-
-    # we should at least send out something to make sure we are wsgi compliant.
-    if not response.text:
-      response.text = ''
-
-    self._logrequest(req, response)
-    start_response(response.status, response.headerlist)
-    try:
-      yield response.text.encode(response.charset)
-    except AttributeError:
-      yield response.text
-
-  @property
-  def logger(self):
-    if not self._accesslogger:
-      logger = logging.getLogger('uweb3_logger')
-      logger.setLevel(logging.INFO)
-      logpath = os.path.join(self.executing_path, self.config.options.get('log', {}).get('acces_log', 'access_log.log'))
-      delay = self.config.options.get('log', {}).get('acces_log_delay', False) != False
-      encoding = self.config.options.get('log', {}).get('acces_log_encoding', None)
-      fh = logging.FileHandler(logpath, encoding=encoding, delay=delay)
-      fh.setLevel(logging.INFO)
-      logger.addHandler(fh)
-      self._accesslogger = logger
-    return self._accesslogger
-
-  @property
-  def errorlogger(self):
-    if not self._errorlogger:
-      logger = logging.getLogger('uweb3_exception_logger')
-      logger.setLevel(logging.ERROR)
-      logpath = os.path.join(self.executing_path, self.config.options.get('log', {}).get('exception_log', 'uweb3_exceptions.log'))
-      delay = self.config.options.get('log', {}).get('exception_log_delay', False) != False
-      encoding = self.config.options.get('log', {}).get('exception_log_encoding', None)
-      fh = logging.FileHandler(logpath, encoding=encoding, delay=delay)
-      fh.setLevel(logging.INFO)
-      logger.addHandler(fh)
-      self._errorlogger = logger
-    return self._errorlogger
-
-  def logrequest(self, req, response):
-    """Logs incoming requests to the logfile."""
-    host = req.env['HTTP_HOST'].split(':')[0]
-    date = datetime.datetime.now().strftime('%d/%m/%Y %H:%M:%S')
-    method = req.method
-    path = req.path
-    get = req.vars['get']
-    status = response.httpcode
-    protocol = req.env.get('SERVER_PROTOCOL')
-    if not response.log:
-      return self.logger.info(f"""{host} - - [{date}] \"{method} {path} {get} {status} {protocol}\"""")
-    data = response.log
-    return self.logger.info(f"""{host} - - [{date}] \"{method} {path} {get} {status} {protocol} {data}\"""")
-
-  def logerror(self, req, page_maker, pythonmethod, args):
-    """Logs errors and exceptions to the logfile."""
-    host = req.env['HTTP_HOST'].split(':')[0]
-    date = datetime.datetime.now().strftime('%d/%m/%Y %H:%M:%S')
-    method = req.method
-    path = req.path
-    protocol = req.env.get('SERVER_PROTOCOL')
-    args = [str(arg) for arg in args]
-    return self.errorlogger.exception(f"""{host} - - [{date}] \"{method} {path} {protocol} {page_maker}.{pythonmethod}({args})\"""")
-
-  def get_response(self, req, page_maker, method, args):
-    try:
-      if method != 'Static':
-        # We're specifically calling _PostInit here as promised in documentation.
-        # pylint: disable=W0212
-        page_maker._PostInit()
-      elif hasattr(page_maker, '_StaticPostInit'):
-        # We're specifically calling _StaticPostInit here as promised in documentation, seperate from the regular PostInit to keep things fast for static pages
-        page_maker._StaticPostInit()
-
-
-      # pylint: enable=W0212
-      if not isinstance(method, str):
-        return method(page_maker, *args)
-
-      return getattr(page_maker, method)(*args)
-    except pagemaker.ReloadModules as message:
-      reload_message = reload(sys.modules[self.initial_pagemaker.__module__])
-      return Response(content='%s\n%s' % (message, reload_message))
-    except ImmediateResponse as err:
-      return err[0]
-    except Exception:
-      self._logerror(req, page_maker, method, args)
-      return page_maker.InternalServerError(*sys.exc_info())
-
-  def serve(self):
-    """Sets up and starts WSGI development server for the current app."""
-    host = 'localhost'
-    port = 8001
-    hotreload = False
-    interval = None
-
-    if self.config.options.get('development', False):
-      devconfig = self.config.options['development']
-      host = devconfig.get('host', host)
-      port = devconfig.get('port', port)
-      hotreload = devconfig.get('reload', False) in ('True', 'true')
-
-    server = make_server(host, int(port), self)
-    print(f'Running µWeb3 server on http://{server.server_address[0]}:{server.server_address[1]}')
-    print(f'Root dir is: {self.executing_path}')
-    if hotreload:
-      ignored_directories = ['__pycache__',
-                             self.initial_pagemaker.PUBLIC_DIR,
-                             self.initial_pagemaker.TEMPLATE_DIR]
-      ignored_extensions = []
-      interval = int(devconfig.get('checkinterval', 0))
-      if 'ignored_extensions' in devconfig:
-        ignored_extensions = devconfig.get('ignored_extensions', '').split(',')
-      if 'ignored_directories' in devconfig:
-        ignored_directories += devconfig.get('ignored_directories', '').split(',')
-
-      print(f'Hot reload is enabled for changes in: {self.executing_path}')
-      HotReload(self.executing_path, interval=interval,
-          ignored_extensions=ignored_extensions,
-          ignored_directories=ignored_directories)
-    try:
-      server.serve_forever()
-    except Exception as error:
-      print(error)
-      server.shutdown()
-
-  def setup_routing(self):
-    if isinstance(self.initial_pagemaker, list):
-      routes = [route for route in self.initial_pagemaker[1:]]
-      self.initial_pagemaker[0].AddRoutes(tuple(routes))
-      self.initial_pagemaker = self.initial_pagemaker[0]
-
-    default_route = "routes"
-    automatic_detection = True
-    if self.config.options.get('routing'):
-      default_route = self.config.options['routing'].get('default_routing', default_route)
-      automatic_detection = self.config.options['routing'].get('disable_automatic_route_detection', 'False') != 'True'
-
-    if automatic_detection:
-      self.initial_pagemaker.LoadModules(routes=default_route)
-=======
             server.serve_forever()
         except Exception as error:
             print(error)
@@ -732,7 +467,6 @@
 
         if automatic_detection:
             self.initial_pagemaker.LoadModules(routes=default_route)
->>>>>>> 96210ecd
 
 
 class HotReload:

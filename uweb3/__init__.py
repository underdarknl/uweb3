--- conflicted
+++ resolved
@@ -48,127 +48,6 @@
     """Exception for http request errors."""
 
 
-<<<<<<< HEAD
-=======
-class NoRouteError(Error):
-    """The server does not know how to route this request"""
-
-
-class Router:
-    def __init__(self, page_class):
-        self.pagemakers = page_class.LoadModules()
-        self.pagemakers.append(page_class)
-
-    def router(self, routes):
-        """Returns the first request handler that matches the request URL.
-
-        The `routes` argument is an iterable of 2-tuples, each of which contain a
-        pattern (regex) and the name of the handler to use for matching requests.
-
-        Before returning the closure, all regexp are compiled, and handler methods
-        are retrieved from the provided `page_class`.
-
-        Arguments:
-          @ routes: iterable of 2-tuples.
-            Each tuple is a pair of `pattern` and `handler`, both are strings.
-
-        Returns:
-          request_router: Configured closure that processes urls.
-        """
-        req_routes = []
-        # Variable used to store websocket pagemakers,
-        # these pagemakers are only created at startup but can have multiple routes.
-        # To prevent creating the same instance for each route we store them in a dict
-        websocket_pagemaker = {}
-        for pattern, *details in routes:
-            page_maker = None
-            handler = details[0]
-            for pm in self.pagemakers:
-                if isinstance(details[0], tuple):
-                    handler = details[0][1]
-                    page_maker = details[0][0]
-                    break
-                # Check if the page_maker has the method/handler we are looking for
-                if hasattr(pm, details[0]):
-                    page_maker = pm
-                    break
-            if callable(pattern):
-                # Check if the page_maker is already in the dict, if not instantiate
-                # if so just use that one. This prevents creating multiple instances for one route.
-                if not websocket_pagemaker.get(page_maker.__name__):
-                    websocket_pagemaker[page_maker.__name__] = page_maker()
-                pattern(getattr(websocket_pagemaker[page_maker.__name__], handler))
-                continue
-            if not page_maker:
-                raise NoRouteError(
-                    f"µWeb3 could not find a route handler called '{handler}' in any of the PageMakers, your application will not start."
-                )
-            if not hasattr(page_maker, handler):
-                raise NoRouteError(f"Route {handler} not present in {page_maker}")
-            req_routes.append(
-                (
-                    re.compile(pattern + "$", re.UNICODE),
-                    handler,  # handler,
-                    details[1].upper() if len(details) > 1 else "ALL",  # request types
-                    details[2].lower() if len(details) > 2 else "*",  # host
-                    page_maker,  # pagemaker class
-                )
-            )
-
-        def request_router(url, method, host):
-            """Returns the appropriate handler and arguments for the given `url`.
-
-            The`url` is matched against the compiled patterns in the `req_routes`
-            provided by the outer scope. Upon finding a pattern that matches, the
-            match groups from the regex and the unbound handler method are returned.
-
-            N.B. The rules are such that the first matching route will be used. There
-            is no further concept of specificity. Routes should be written with this in
-            mind.
-
-            Arguments:
-              @ url: str
-                The URL requested by the client.
-              @ method: str
-                The http method requested by the client.
-              @ host: str
-                The http host header value requested by the client.
-
-            Raises:
-              NoRouteError: None of the patterns match the requested `url`.
-
-            Returns:
-              2-tuple: handler method (unbound), and tuple of pattern matches.
-            """
-
-            for pattern, handler, routemethod, hostpattern, page_maker in req_routes:
-                if routemethod != "ALL":
-                    # clearly not the route we where looking for
-                    if isinstance(routemethod, tuple) and method not in routemethod:
-                        continue
-                    if method != routemethod:
-                        continue
-
-                hostmatch = None
-                if hostpattern != "*":
-                    # see if we can match this host and extact any info from it.
-                    hostmatch = re.compile(f"^{host}$").match(hostpattern)
-                    if not hostmatch:
-                        # clearly not the host we where looking for
-                        continue
-                    hostmatch = hostmatch.groups()
-                match = pattern.match(url)
-                if match:
-                    # strip out optional groups, as they return '', which would override
-                    # the handlers default argument values later on in the page_maker
-                    groups = (group for group in match.groups() if group)
-                    return handler, groups, hostmatch, page_maker
-            raise NoRouteError(url + " cannot be handled")
-
-        return request_router
-
-
->>>>>>> 5d1b30ad
 class uWeb:
     """Returns a configured closure for handling page requests.
 
